--- conflicted
+++ resolved
@@ -5,18 +5,6 @@
 @guvectorize(["void(float32[:], float32[:])",
               "void(float64[:], float64[:])"],
              "(n),(m)", nopython=True, cache=True)
-<<<<<<< HEAD
-def presum(wf_in, wf_out):
-    """Presum the waveform. Combine bins in chunks of len(wf_in)/len(wf_out),
-    which is hopefully an integer. If it isn't, then some samples at the end
-    will be omitted"""
-    ps_fact = len(wf_in)//len(wf_out)
-    for i in range(0, len(wf_out)):
-        j0 = i*ps_fact
-        wf_out[i] = wf_in[j0]/ps_fact
-        for j in range(j0+1, j0+ps_fact):
-            wf_out[i] += wf_in[j]/ps_fact
-=======
 def presum(w_in, w_out):
     """
     Presum the waveform.  Combine bins in chunks of len(w_in) / len(w_out),
@@ -38,7 +26,6 @@
     ps_fact = len(w_in) // len(w_out)
     for i in range(0, len(w_out), 1):
         j0 = i * ps_fact
-        w_out[i] = w_in[j0]
+        w_out[i] = w_in[j0]/ps_fact
         for j in range(j0 + 1, j0 + ps_fact, 1):
-            w_out[i] += w_in[j]
->>>>>>> 78303149
+            w_out[i] += w_in[j]/ps_fact