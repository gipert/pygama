import json
import math
import os
import pathlib

import matplotlib.pyplot as plt
import numpy as np
import scipy.stats
from scipy.optimize import curve_fit

import pygama.analysis.calibration as cal
#import pygama.genpar_tmp.cuts as cut
import pygama.analysis.histograms as pgh
import pygama.analysis.peak_fitting as pgf
<<<<<<< HEAD
import pygama.lh5 as lh5

=======
import scipy.stats
import math
import matplotlib as mpl
from matplotlib.backends.backend_pdf import PdfPages
>>>>>>> 49357235

def fwhm_slope(x, m0, m1):
    """
    Fit the energy resolution curve
    """
    return np.sqrt(m0 + m1*x)


def energy_cal_th(files, energy_params,  save_path, lh5_path='raw',n_events=15000):


    """
    This is an example script for calibrating Th data.
    """

    if isinstance(energy_params, str): energy_params = [energy_params]

    mpl.use('pdf')
    plt.rcParams['figure.figsize'] = (12, 20)
    plt.rcParams['font.size'] = 12

    ####################
    # Start the analysis
    ####################
    print('Load and apply quality cuts...',end=' ')
    uncal_pass = lh5.load_nda(files,energy_params,lh5_path)
    print("Done")

    Nevents = len(uncal_pass[energy_params[0]])
    print(f'{Nevents} events pass')

    glines    = [583.191, 727.330, 860.564,1592.53,1620.50,2103.53,2614.50] # gamma lines used for calibration
    range_keV = [(20,20),(30,30), (40,40),(40,25),(25,40),(40,40),(60,60)] # side bands width
    funcs = [pgf.extended_radford_pdf,pgf.extended_radford_pdf,pgf.extended_radford_pdf,pgf.extended_radford_pdf,
         pgf.extended_radford_pdf,pgf.extended_radford_pdf,pgf.extended_radford_pdf]
    gof_funcs = [pgf.gauss_step_pdf,pgf.gauss_step_pdf,pgf.radford_pdf,pgf.radford_pdf,
            pgf.radford_pdf,pgf.radford_pdf,pgf.radford_pdf]
    output_dict = {}
    for energy_param in energy_params:
<<<<<<< HEAD
        kev_ranges = range_keV.copy()
        guess_keV  = (2620/np.nanpercentile(uncal_pass[energy_param],99))
        print(f'Find peaks and compute calibration curve for {energy_param}', end = ' ')
        pars, cov, results = cal.hpge_E_calibration(uncal_pass[energy_param],
                                                    glines,
                                                    guess_keV,
                                                    deg=1,
                                                    range_keV = range_keV,
                                                    funcs = funcs,
                                                    gof_funcs = gof_funcs,
                                                    simplex=True,
                                                    verbose=False
                                                    )
        pk_pars      = results['pk_pars']
        found_peaks = results['got_peaks_locs']
        fitted_peaks = results['fitted_keV']

        for i, peak in enumerate(glines):
            if peak not in fitted_peaks:
                kev_ranges[i] = (kev_ranges[i][0]-5,  kev_ranges[i][1]-5)
        for i, peak in enumerate(glines):
            if peak not in fitted_peaks:
                kev_ranges[i] = (kev_ranges[i][0]-5,  kev_ranges[i][1]-5)
        for i, peak in enumerate(fitted_peaks):
            if results['pk_fwhms'][:,1][i]/results['pk_fwhms'][:,0][i] >0.05:
                index = np.where(glines == peak)[0][0]
                kev_ranges[i] = (kev_ranges[index][0]-5,  kev_ranges[index][1]-5)

        pars, cov, results = cal.hpge_E_calibration(uncal_pass[energy_param],
                                                    glines,
                                                    guess_keV,
                                                    deg=1,
                                                    range_keV = kev_ranges,
                                                    funcs = funcs,
                                                    gof_funcs = gof_funcs,
                                                    simplex=True,
                                                    verbose=False
                                                    )
        print("done")
        print(" ")
        fitted_peaks = results['fitted_keV']
        fitted_funcs = []
        fitted_gof_funcs = []
        for i, peak in enumerate(glines):
            if peak in fitted_peaks:
                fitted_funcs.append(funcs[i])
                fitted_gof_funcs.append(gof_funcs[i])

        ecal_pass = pgf.poly(uncal_pass[energy_param], pars)
        xpb = 1
        xlo = 0
        xhi = 4000
        nb = int((xhi-xlo)/xpb)
        hist_pass, bin_edges = np.histogram(ecal_pass, range=(xlo, xhi), bins=nb)
        bins_pass = pgh.get_bin_centers(bin_edges)
        fitted_peaks = results['fitted_keV']
        pk_pars      = results['pk_pars']
        pk_covs      = results['pk_covs']
        datatype, detector, measurement, run, timestamp = os.path.basename(files[0]).split('-')
        plot_title = f'{detector}-{measurement}-{run}'
        peaks_kev = results['got_peaks_keV']


        pk_ranges = results['pk_ranges']
        p_vals = results['pk_pvals']
        mus = [pgf.get_mu_func(func_i, pars_i) for func_i, pars_i in zip(fitted_funcs, pk_pars)]

        fwhms        = results['pk_fwhms'][:,0]
        dfwhms       = results['pk_fwhms'][:,1]


        plt.rcParams['figure.figsize'] = (12, 20)
        plt.rcParams['font.size'] = 12

        plt.figure()
        range_adu = 5/pars[0] #10keV window around peak in adu
        for i, peak in enumerate(mus):
            plt.subplot(math.ceil((len(mus))/2),2,i+1)
            binning = np.arange(pk_ranges[i][0], pk_ranges[i][1], 1)
            bin_cs = (binning[1:]+binning[:-1])/2
            energies = uncal_pass[energy_param][(uncal_pass[energy_param]> pk_ranges[i][0])&
                                          (uncal_pass[energy_param]< pk_ranges[i][1])][:15000]

            counts, bs, bars = plt.hist(energies, bins=binning, histtype='step')
            fit_vals = fitted_gof_funcs[i](bin_cs, *pk_pars[i])*np.diff(bs)
            plt.plot(bin_cs, fit_vals)
            plt.step(bin_cs, [(fval-count)/count if count != 0 else  (fval-count) for count, fval in zip(counts, fit_vals)] )
            locs,labels = plt.xticks()
            new_labels = get_peak_labels(locs, pars)
            plt.xticks(ticks = locs[1:-1], labels = new_labels)

            plt.plot([bin_cs[10]],[0],label=get_peak_label(fitted_peaks[i]), linestyle='None' )
            plt.plot([bin_cs[10]],[0],label = f'{fitted_peaks[i]:.1f} keV', linestyle='None')
            plt.plot([bin_cs[10]],[0],label = f'{fwhms[i]:.2f} +- {dfwhms[i]:.2f} keV', linestyle='None')
            plt.plot([bin_cs[10]],[0],label = f'p-value : {p_vals[i]:.2f}', linestyle='None')

            plt.xlabel('Energy (keV)')
            plt.ylabel('Counts')
            plt.legend(loc = 'upper left', frameon=False)
            plt.xlim([peak-range_adu, peak+range_adu])

        plt.tight_layout()
        fits_save_path = os.path.join(save_path, 'plots', detector, f'{energy_param}_fits.pdf')
        pathlib.Path(os.path.dirname(fits_save_path)).mkdir(parents=True, exist_ok=True)
        plt.savefig(fits_save_path)
        plt.close()

        #####
        # Remove the Tl SEP and DEP from calibration if found
        fwhm_peaks   = np.array([], dtype=np.float32)
        indexes=[]
        for i,peak in enumerate(fitted_peaks):
            if(peak==2103.53):
                print(f"Tl SEP found at index {i}")
                indexes.append(i)
                continue
            elif(peak==1592.53):
                print(f"Tl DEP found at index {i}")
                indexes.append(i)
                continue
            else:
                fwhm_peaks = np.append(fwhm_peaks,peak)
        fwhms  = np.delete(fwhms,[indexes])
        dfwhms = np.delete(dfwhms,[indexes])
        mus = np.delete(mus,[indexes])
        #####
        plt.rcParams['figure.figsize'] = (12, 8)
        plt.rcParams['font.size'] = 8
        for i,peak in enumerate(fwhm_peaks):
            print(f'FWHM of {peak} keV peak is: {fwhms[i]:1.2f} +- {dfwhms[i]:1.2f} keV')
        param_guess  = [0.2,0.001]
        param_bounds = (0, [10., 1.])
        fit_pars, fit_covs = curve_fit(fwhm_slope, fwhm_peaks, fwhms, sigma=dfwhms,
                               p0=param_guess, bounds=param_bounds, absolute_sigma=True)
        sderrs = np.sqrt(np.diag(fit_covs))
        qbb_err = fwhm_slope(2039.0,*(fit_pars+sderrs))-fwhm_slope(2039.0,*fit_pars)
        print(f'FWHM curve fit: {fit_pars}')
        fit_vals = fwhm_slope(fwhm_peaks,*fit_pars)
        print(f'FWHM fit values: {fit_vals}')
        fit_qbb = fwhm_slope(2039.0,*fit_pars)
        print(f'FWHM energy resolution at Qbb: {fit_qbb:1.2f} +- {qbb_err:1.2f} keV' )
        qbb_line_hx = [2039.0,2039.0]
        qbb_line_hy = [np.amin(fwhms),fit_qbb]
        qbb_line_vx = [np.amin(fwhm_peaks),2039.0]
        qbb_line_vy = [fit_qbb,fit_qbb]
        fig, (ax1, ax2) = plt.subplots(2, 1, constrained_layout=True, sharex=True)
        ax1.errorbar(fwhm_peaks,fwhms,yerr=dfwhms, marker='x',lw=0, c='b')
        ax1.plot(fwhm_peaks,fit_vals,ls=' ')
        fwhm_slope_bins = np.arange(np.amin(fwhm_peaks),np.amax(fwhm_peaks),10)
        ax1.plot(fwhm_slope_bins ,fwhm_slope(fwhm_slope_bins,*fit_pars),lw=1, c='g')
        ax1.plot(qbb_line_hx,qbb_line_hy,lw=1, c='r')
        ax1.plot(qbb_line_vx,qbb_line_vy,lw=1, c='r')
        ax1.set_ylim([1,3])
        ax1.set_ylabel("FWHM energy resolution (keV)", ha='right', y=1)
        ax2.plot(fwhm_peaks,pgf.poly(mus, pars)-fwhm_peaks, lw=1, c='b')
        ax2.set_xlabel("Energy (keV)",    ha='right', x=1)
        ax2.set_ylabel("Residuals (keV)", ha='right', y=1)
        fig.suptitle(plot_title)
        plot_save_path = os.path.join(save_path, 'plots', detector, f'{energy_param}.png')
        pathlib.Path(os.path.dirname(plot_save_path)).mkdir(parents=True, exist_ok=True)
        fig.savefig(plot_save_path, bbox_inches='tight')
        plt.close()
=======
        datatype, detector, measurement, run, timestamp = os.path.basename(files[0]).split('-')
        plot_save_path = os.path.join(save_path, 'plots', detector, f'{energy_param}.pdf')
        pathlib.Path(os.path.dirname(plot_save_path)).mkdir(parents=True, exist_ok=True)

        with PdfPages(plot_save_path) as pdf:

            kev_ranges = range_keV.copy()
            guess_keV  = (2620/np.nanpercentile(uncal_pass[energy_param],99))
            print(f'Find peaks and compute calibration curve for {energy_param}', end = ' ')
            pars, cov, results = cal.hpge_E_calibration(uncal_pass[energy_param],
                                                        glines,
                                                        guess_keV,
                                                        deg=1,
                                                        range_keV = range_keV,
                                                        funcs = funcs,
                                                        gof_funcs = gof_funcs,
                                                        n_events=n_events,
                                                        simplex=True,
                                                        verbose=False
                                                        )
            pk_pars      = results['pk_pars']
            found_peaks = results['got_peaks_locs']
            fitted_peaks = results['fitted_keV']
            
            for i, peak in enumerate(glines):
                if peak not in fitted_peaks: 
                    kev_ranges[i] = (kev_ranges[i][0]-5,  kev_ranges[i][1]-5)
            for i, peak in enumerate(glines):
                if peak not in fitted_peaks: 
                    kev_ranges[i] = (kev_ranges[i][0]-5,  kev_ranges[i][1]-5)
            for i, peak in enumerate(fitted_peaks):
                try:
                    if results['pk_fwhms'][:,1][i]/results['pk_fwhms'][:,0][i] >0.05:
                        index = np.where(glines == peak)[0][0]
                        kev_ranges[i] = (kev_ranges[index][0]-5,  kev_ranges[index][1]-5)
                except:
                    pass

            pars, cov, results = cal.hpge_E_calibration(uncal_pass[energy_param],
                                                        glines,
                                                        guess_keV,
                                                        deg=1,
                                                        range_keV = kev_ranges,
                                                        funcs = funcs,
                                                        gof_funcs = gof_funcs,
                                                        n_events=n_events,
                                                        simplex=True,
                                                        verbose=False
                                                        )
            print("done")
            print(" ")
            if pars is None:
                print("Calibration failed")
                continue
            fitted_peaks = results['fitted_keV']
            fitted_funcs = []
            fitted_gof_funcs = []
            for i, peak in enumerate(glines):
                if peak in fitted_peaks: 
                    fitted_funcs.append(funcs[i])
                    fitted_gof_funcs.append(gof_funcs[i])
                    
            ecal_pass = pgf.poly(uncal_pass[energy_param], pars)
            xpb = 1
            xlo = 0
            xhi = 4000
            nb = int((xhi-xlo)/xpb)
            hist_pass, bin_edges = np.histogram(ecal_pass, range=(xlo, xhi), bins=nb)
            bins_pass = pgh.get_bin_centers(bin_edges)
            fitted_peaks = results['fitted_keV']
            pk_pars      = results['pk_pars']
            pk_covs      = results['pk_covs']
        
            plot_title = f'{detector}-{measurement}-{run}'
            peaks_kev = results['got_peaks_keV']
            
            pk_ranges = results['pk_ranges']
            p_vals = results['pk_pvals']
            mus = [pgf.get_mu_func(func_i, pars_i) for func_i, pars_i in zip(fitted_funcs, pk_pars)]

            fwhms        = results['pk_fwhms'][:,0]
            dfwhms       = results['pk_fwhms'][:,1]

            plt.figure()
            range_adu = 5/pars[0] #10keV window around peak in adu
            for i, peak in enumerate(mus):
                plt.subplot(math.ceil((len(mus))/2),2,i+1)
                binning = np.arange(pk_ranges[i][0], pk_ranges[i][1], 1)
                bin_cs = (binning[1:]+binning[:-1])/2
                energies = uncal_pass[energy_param][(uncal_pass[energy_param]> pk_ranges[i][0])&
                                            (uncal_pass[energy_param]< pk_ranges[i][1])][:n_events]

                counts, bs, bars = plt.hist(energies, bins=binning, histtype='step')
                fit_vals = fitted_gof_funcs[i](bin_cs, *pk_pars[i])*np.diff(bs)
                plt.plot(bin_cs, fit_vals)
                plt.step(bin_cs, [(fval-count)/count if count != 0 else  (fval-count) for count, fval in zip(counts, fit_vals)] ) 
                plt.plot([bin_cs[10]],[0],label=get_peak_label(fitted_peaks[i]), linestyle='None' )
                plt.plot([bin_cs[10]],[0],label = f'{fitted_peaks[i]:.1f} keV', linestyle='None')
                plt.plot([bin_cs[10]],[0],label = f'{fwhms[i]:.2f} +- {dfwhms[i]:.2f} keV', linestyle='None')
                plt.plot([bin_cs[10]],[0],label = f'p-value : {p_vals[i]:.2f}', linestyle='None')

                plt.xlabel('Energy (keV)')
                plt.ylabel('Counts')
                plt.legend(loc = 'upper left', frameon=False)
                plt.xlim([peak-range_adu, peak+range_adu])
                locs,labels = plt.xticks()
                new_locs, new_labels = get_peak_labels(locs, pars)
                plt.xticks(ticks = new_locs, labels = new_labels)

            plt.tight_layout()
            pdf.savefig()
            plt.close()

            #####
            # Remove the Tl SEP and DEP from calibration if found
            fwhm_peaks   = np.array([], dtype=np.float32)
            indexes=[]
            for i,peak in enumerate(fitted_peaks):
                if(peak==2103.53): 
                    print(f"Tl SEP found at index {i}")
                    indexes.append(i)
                    continue
                elif(peak==1592.53): 
                    print(f"Tl DEP found at index {i}")
                    indexes.append(i)
                    continue
                else:
                    fwhm_peaks = np.append(fwhm_peaks,peak)
            fwhms  = np.delete(fwhms,[indexes])
            dfwhms = np.delete(dfwhms,[indexes])
            mus = np.delete(mus,[indexes])
            #####
            plt.rcParams['figure.figsize'] = (12, 8)
            plt.rcParams['font.size'] = 8
            for i,peak in enumerate(fwhm_peaks):
                print(f'FWHM of {peak} keV peak is: {fwhms[i]:1.2f} +- {dfwhms[i]:1.2f} keV')
            param_guess  = [0.2,0.001]
            param_bounds = (0, [10., 1.])
            fit_pars, fit_covs = curve_fit(fwhm_slope, fwhm_peaks, fwhms, sigma=dfwhms, 
                                p0=param_guess, bounds=param_bounds, absolute_sigma=True)
            
            rng = np.random.default_rng(1)
            pars_b = rng.multivariate_normal(fit_pars, fit_covs, size=1000)
            fits = np.array([fwhm_slope(fwhm_peaks, *pars) for pars in pars_b])
            qbb_vals = np.array([fwhm_slope(2039.0, *pars) for pars in pars_b])
            qbb_err = np.nanstd(qbb_vals)

            print(f'FWHM curve fit: {fit_pars}')
            fit_vals = fwhm_slope(fwhm_peaks,*fit_pars)
            print(f'FWHM fit values: {fit_vals}')
            fit_qbb = fwhm_slope(2039.0,*fit_pars)
            print(f'FWHM energy resolution at Qbb: {fit_qbb:1.2f} +- {qbb_err:1.2f} keV' )
            qbb_line_hx = [2039.0,2039.0]
            qbb_line_hy = [np.amin(fwhms),fit_qbb]
            qbb_line_vx = [np.amin(fwhm_peaks),2039.0]
            qbb_line_vy = [fit_qbb,fit_qbb]
            fig, (ax1, ax2) = plt.subplots(2, 1, constrained_layout=True, sharex=True)
            ax1.errorbar(fwhm_peaks,fwhms,yerr=dfwhms, marker='x',lw=0, c='b')
            ax1.plot(fwhm_peaks,fit_vals,ls=' ')
            fwhm_slope_bins = np.arange(np.amin(fwhm_peaks),np.amax(fwhm_peaks),10)
            ax1.plot(fwhm_slope_bins ,fwhm_slope(fwhm_slope_bins,*fit_pars),lw=1, c='g')
            ax1.plot(qbb_line_hx,qbb_line_hy,lw=1, c='r')
            ax1.plot(qbb_line_vx,qbb_line_vy,lw=1, c='r')
            ax1.set_ylim([1,3])
            ax1.set_ylabel("FWHM energy resolution (keV)", ha='right', y=1)
            ax2.plot(fwhm_peaks,pgf.poly(mus, pars)-fwhm_peaks, lw=1, c='b')
            ax2.set_xlabel("Energy (keV)",    ha='right', x=1)
            ax2.set_ylabel("Residuals (keV)", ha='right', y=1)
            fig.suptitle(plot_title)
            pdf.savefig()
            plt.close()
>>>>>>> 49357235



        output_dict[energy_param] = {'Qbb_fwhm': round(fit_qbb,2), 'Qbb_fwhm_err': round(qbb_err,2),
                                    '2.6_fwhm': round(fwhms[-1],2), '2.6_fwhm_err': round(dfwhms[-1],2),
                                    "m0":fit_pars[0], "m1":fit_pars[1],
                                    "Calibration_pars":pars.tolist(),
<<<<<<< HEAD
                                    "Number_passed": Npass,'Number_cut': Ncut,"Cut Percentage": Ratio
=======
                                    "Number_events": Nevents}
>>>>>>> 49357235

    
    dict_save_path = os.path.join(save_path, f'{detector}.json')
    with open(dict_save_path,'w') as fp:
        json.dump(output_dict,fp, indent=4)

def get_peak_labels(labels, pars):
    out = []
    out_labels = []
    for i,label in enumerate(labels):
        if i%2 == 1:
            continue
        else:
            out.append( f'{pgf.poly(label, pars):.1f}')
            out_labels.append(label)
    return out_labels, out

def get_peak_label(peak):
    if peak == 583.191:
        return 'Tl 583'
    elif peak == 727.33:
        return 'Bi 727'
    elif peak == 860.564:
        return 'Tl 860'
    elif peak == 1592.53:
        return 'Tl DEP'
    elif peak == 1620.5:
        return 'Bi FEP'
    elif peak == 2103.53:
        return 'Tl SEP'
    elif peak == 2614.5:
        return 'Tl FEP'<|MERGE_RESOLUTION|>--- conflicted
+++ resolved
@@ -12,15 +12,10 @@
 #import pygama.genpar_tmp.cuts as cut
 import pygama.analysis.histograms as pgh
 import pygama.analysis.peak_fitting as pgf
-<<<<<<< HEAD
-import pygama.lh5 as lh5
-
-=======
 import scipy.stats
 import math
 import matplotlib as mpl
 from matplotlib.backends.backend_pdf import PdfPages
->>>>>>> 49357235
 
 def fwhm_slope(x, m0, m1):
     """
@@ -60,170 +55,6 @@
             pgf.radford_pdf,pgf.radford_pdf,pgf.radford_pdf]
     output_dict = {}
     for energy_param in energy_params:
-<<<<<<< HEAD
-        kev_ranges = range_keV.copy()
-        guess_keV  = (2620/np.nanpercentile(uncal_pass[energy_param],99))
-        print(f'Find peaks and compute calibration curve for {energy_param}', end = ' ')
-        pars, cov, results = cal.hpge_E_calibration(uncal_pass[energy_param],
-                                                    glines,
-                                                    guess_keV,
-                                                    deg=1,
-                                                    range_keV = range_keV,
-                                                    funcs = funcs,
-                                                    gof_funcs = gof_funcs,
-                                                    simplex=True,
-                                                    verbose=False
-                                                    )
-        pk_pars      = results['pk_pars']
-        found_peaks = results['got_peaks_locs']
-        fitted_peaks = results['fitted_keV']
-
-        for i, peak in enumerate(glines):
-            if peak not in fitted_peaks:
-                kev_ranges[i] = (kev_ranges[i][0]-5,  kev_ranges[i][1]-5)
-        for i, peak in enumerate(glines):
-            if peak not in fitted_peaks:
-                kev_ranges[i] = (kev_ranges[i][0]-5,  kev_ranges[i][1]-5)
-        for i, peak in enumerate(fitted_peaks):
-            if results['pk_fwhms'][:,1][i]/results['pk_fwhms'][:,0][i] >0.05:
-                index = np.where(glines == peak)[0][0]
-                kev_ranges[i] = (kev_ranges[index][0]-5,  kev_ranges[index][1]-5)
-
-        pars, cov, results = cal.hpge_E_calibration(uncal_pass[energy_param],
-                                                    glines,
-                                                    guess_keV,
-                                                    deg=1,
-                                                    range_keV = kev_ranges,
-                                                    funcs = funcs,
-                                                    gof_funcs = gof_funcs,
-                                                    simplex=True,
-                                                    verbose=False
-                                                    )
-        print("done")
-        print(" ")
-        fitted_peaks = results['fitted_keV']
-        fitted_funcs = []
-        fitted_gof_funcs = []
-        for i, peak in enumerate(glines):
-            if peak in fitted_peaks:
-                fitted_funcs.append(funcs[i])
-                fitted_gof_funcs.append(gof_funcs[i])
-
-        ecal_pass = pgf.poly(uncal_pass[energy_param], pars)
-        xpb = 1
-        xlo = 0
-        xhi = 4000
-        nb = int((xhi-xlo)/xpb)
-        hist_pass, bin_edges = np.histogram(ecal_pass, range=(xlo, xhi), bins=nb)
-        bins_pass = pgh.get_bin_centers(bin_edges)
-        fitted_peaks = results['fitted_keV']
-        pk_pars      = results['pk_pars']
-        pk_covs      = results['pk_covs']
-        datatype, detector, measurement, run, timestamp = os.path.basename(files[0]).split('-')
-        plot_title = f'{detector}-{measurement}-{run}'
-        peaks_kev = results['got_peaks_keV']
-
-
-        pk_ranges = results['pk_ranges']
-        p_vals = results['pk_pvals']
-        mus = [pgf.get_mu_func(func_i, pars_i) for func_i, pars_i in zip(fitted_funcs, pk_pars)]
-
-        fwhms        = results['pk_fwhms'][:,0]
-        dfwhms       = results['pk_fwhms'][:,1]
-
-
-        plt.rcParams['figure.figsize'] = (12, 20)
-        plt.rcParams['font.size'] = 12
-
-        plt.figure()
-        range_adu = 5/pars[0] #10keV window around peak in adu
-        for i, peak in enumerate(mus):
-            plt.subplot(math.ceil((len(mus))/2),2,i+1)
-            binning = np.arange(pk_ranges[i][0], pk_ranges[i][1], 1)
-            bin_cs = (binning[1:]+binning[:-1])/2
-            energies = uncal_pass[energy_param][(uncal_pass[energy_param]> pk_ranges[i][0])&
-                                          (uncal_pass[energy_param]< pk_ranges[i][1])][:15000]
-
-            counts, bs, bars = plt.hist(energies, bins=binning, histtype='step')
-            fit_vals = fitted_gof_funcs[i](bin_cs, *pk_pars[i])*np.diff(bs)
-            plt.plot(bin_cs, fit_vals)
-            plt.step(bin_cs, [(fval-count)/count if count != 0 else  (fval-count) for count, fval in zip(counts, fit_vals)] )
-            locs,labels = plt.xticks()
-            new_labels = get_peak_labels(locs, pars)
-            plt.xticks(ticks = locs[1:-1], labels = new_labels)
-
-            plt.plot([bin_cs[10]],[0],label=get_peak_label(fitted_peaks[i]), linestyle='None' )
-            plt.plot([bin_cs[10]],[0],label = f'{fitted_peaks[i]:.1f} keV', linestyle='None')
-            plt.plot([bin_cs[10]],[0],label = f'{fwhms[i]:.2f} +- {dfwhms[i]:.2f} keV', linestyle='None')
-            plt.plot([bin_cs[10]],[0],label = f'p-value : {p_vals[i]:.2f}', linestyle='None')
-
-            plt.xlabel('Energy (keV)')
-            plt.ylabel('Counts')
-            plt.legend(loc = 'upper left', frameon=False)
-            plt.xlim([peak-range_adu, peak+range_adu])
-
-        plt.tight_layout()
-        fits_save_path = os.path.join(save_path, 'plots', detector, f'{energy_param}_fits.pdf')
-        pathlib.Path(os.path.dirname(fits_save_path)).mkdir(parents=True, exist_ok=True)
-        plt.savefig(fits_save_path)
-        plt.close()
-
-        #####
-        # Remove the Tl SEP and DEP from calibration if found
-        fwhm_peaks   = np.array([], dtype=np.float32)
-        indexes=[]
-        for i,peak in enumerate(fitted_peaks):
-            if(peak==2103.53):
-                print(f"Tl SEP found at index {i}")
-                indexes.append(i)
-                continue
-            elif(peak==1592.53):
-                print(f"Tl DEP found at index {i}")
-                indexes.append(i)
-                continue
-            else:
-                fwhm_peaks = np.append(fwhm_peaks,peak)
-        fwhms  = np.delete(fwhms,[indexes])
-        dfwhms = np.delete(dfwhms,[indexes])
-        mus = np.delete(mus,[indexes])
-        #####
-        plt.rcParams['figure.figsize'] = (12, 8)
-        plt.rcParams['font.size'] = 8
-        for i,peak in enumerate(fwhm_peaks):
-            print(f'FWHM of {peak} keV peak is: {fwhms[i]:1.2f} +- {dfwhms[i]:1.2f} keV')
-        param_guess  = [0.2,0.001]
-        param_bounds = (0, [10., 1.])
-        fit_pars, fit_covs = curve_fit(fwhm_slope, fwhm_peaks, fwhms, sigma=dfwhms,
-                               p0=param_guess, bounds=param_bounds, absolute_sigma=True)
-        sderrs = np.sqrt(np.diag(fit_covs))
-        qbb_err = fwhm_slope(2039.0,*(fit_pars+sderrs))-fwhm_slope(2039.0,*fit_pars)
-        print(f'FWHM curve fit: {fit_pars}')
-        fit_vals = fwhm_slope(fwhm_peaks,*fit_pars)
-        print(f'FWHM fit values: {fit_vals}')
-        fit_qbb = fwhm_slope(2039.0,*fit_pars)
-        print(f'FWHM energy resolution at Qbb: {fit_qbb:1.2f} +- {qbb_err:1.2f} keV' )
-        qbb_line_hx = [2039.0,2039.0]
-        qbb_line_hy = [np.amin(fwhms),fit_qbb]
-        qbb_line_vx = [np.amin(fwhm_peaks),2039.0]
-        qbb_line_vy = [fit_qbb,fit_qbb]
-        fig, (ax1, ax2) = plt.subplots(2, 1, constrained_layout=True, sharex=True)
-        ax1.errorbar(fwhm_peaks,fwhms,yerr=dfwhms, marker='x',lw=0, c='b')
-        ax1.plot(fwhm_peaks,fit_vals,ls=' ')
-        fwhm_slope_bins = np.arange(np.amin(fwhm_peaks),np.amax(fwhm_peaks),10)
-        ax1.plot(fwhm_slope_bins ,fwhm_slope(fwhm_slope_bins,*fit_pars),lw=1, c='g')
-        ax1.plot(qbb_line_hx,qbb_line_hy,lw=1, c='r')
-        ax1.plot(qbb_line_vx,qbb_line_vy,lw=1, c='r')
-        ax1.set_ylim([1,3])
-        ax1.set_ylabel("FWHM energy resolution (keV)", ha='right', y=1)
-        ax2.plot(fwhm_peaks,pgf.poly(mus, pars)-fwhm_peaks, lw=1, c='b')
-        ax2.set_xlabel("Energy (keV)",    ha='right', x=1)
-        ax2.set_ylabel("Residuals (keV)", ha='right', y=1)
-        fig.suptitle(plot_title)
-        plot_save_path = os.path.join(save_path, 'plots', detector, f'{energy_param}.png')
-        pathlib.Path(os.path.dirname(plot_save_path)).mkdir(parents=True, exist_ok=True)
-        fig.savefig(plot_save_path, bbox_inches='tight')
-        plt.close()
-=======
         datatype, detector, measurement, run, timestamp = os.path.basename(files[0]).split('-')
         plot_save_path = os.path.join(save_path, 'plots', detector, f'{energy_param}.pdf')
         pathlib.Path(os.path.dirname(plot_save_path)).mkdir(parents=True, exist_ok=True)
@@ -395,7 +226,6 @@
             fig.suptitle(plot_title)
             pdf.savefig()
             plt.close()
->>>>>>> 49357235
 
 
 
@@ -403,11 +233,7 @@
                                     '2.6_fwhm': round(fwhms[-1],2), '2.6_fwhm_err': round(dfwhms[-1],2),
                                     "m0":fit_pars[0], "m1":fit_pars[1],
                                     "Calibration_pars":pars.tolist(),
-<<<<<<< HEAD
-                                    "Number_passed": Npass,'Number_cut': Ncut,"Cut Percentage": Ratio
-=======
                                     "Number_events": Nevents}
->>>>>>> 49357235
 
     
     dict_save_path = os.path.join(save_path, f'{detector}.json')
