--- conflicted
+++ resolved
@@ -11,13 +11,9 @@
 import argparse
 
 from pygama import __version__ as pygama_version
-<<<<<<< HEAD
 from pygama.dsp.ProcessingChain import ProcessingChain
 from pygama.dsp.units import *
 from pygama import lh5
-=======
-from pygama.io import lh5
->>>>>>> 234fda11
 from pygama.utils import update_progress
 import pygama.git as git
 from pygama.dsp.build_processing_chain import *
