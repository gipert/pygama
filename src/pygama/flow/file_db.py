--- conflicted
+++ resolved
@@ -40,36 +40,9 @@
       list of columns available in the tier's file.
     """
 
-<<<<<<< HEAD
-    Columns:
-    file keys:
-    The fields specified in the configuration file's "file_format" that are required to generate a file name
-    e.g. "run", "type", "timestamp"
-
-    {tier}_file:
-    Generated file name for tier
-
-    {tier}_size:
-    Size of file on disk, if applicable
-
-    file_status:
-    Contains a bit corresponding to whether or not a file for each tier exists for a given cycle
-    e.g. If we have tiers "raw", "dsp", and "hit", but only the "raw" file has been made
-    file_status would be 0b100
-
-    {tier}_tables:
-    Available channels in tier
-
-    {tier}_col_idx:
-    file_db.columns[{tier}_col_idx] will return the list of columns available in tier's file
-    """
-
-    def __init__(self, config: str | dict, file_df: str = None, scan: bool = True):
-=======
     def __init__(
         self, config: str | dict = None, from_disk: str = None, scan: bool = True
     ):
->>>>>>> a55eb5d6
         """
         Parameters
         ----------
