--- conflicted
+++ resolved
@@ -16,8 +16,4 @@
         if shift: return (packet[0] & 0xFC000000) >> 26
         else: return packet[0] & 0xFC000000
     if shift: return (packet[0] & 0xFFFC0000) >> 18
-<<<<<<< HEAD
-    return packet[0] & 0xFFFC0000
-=======
-    return packet[0] & 0xFFFC0000
->>>>>>> 63770a6d
+    return packet[0] & 0xFFFC0000