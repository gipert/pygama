--- conflicted
+++ resolved
@@ -151,12 +151,8 @@
     },
     install_requires=[
         'numpy',
-<<<<<<< HEAD
-        'numba',
-=======
         'scimath',
         'numba !=0.53, !=0.54',
->>>>>>> 78303149
         'parse',
         'GitPython',
         'tinydb',
@@ -164,14 +160,10 @@
         'h5py>=3.2.0',
         'pandas',
         'matplotlib',
-<<<<<<< HEAD
         'pytest',
         'pint'
-
-=======
         'iminuit',
         'tqdm'
->>>>>>> 78303149
         # 'fcutils @ https://github.com/legend-exp/pyfcutils.git#egg=1.0.0'
     ],
     cmdclass=dict(build_ext=CMakeBuild, build_py=PygamaBuild, develop=PygamaDev),
