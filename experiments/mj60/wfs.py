import pandas as pd
import sys
import time
import numpy as np
import scipy as sp
import scipy.optimize as opt
import scipy.signal as signal
import os, json
import pygama.dataset as ds
import pygama.analysis.histograms as pgh
import pygama.dsp.transforms as pgt
import pygama.utils as pgu
import pygama.analysis.peak_fitting as pga
import matplotlib.pyplot as plt
from matplotlib.lines import Line2D
import matplotlib.colors as mcolors
from matplotlib.colors import LogNorm
from tqdm import tqdm
plt.style.use('style.mplstyle')

# for this code to work you need the tier1, tier2, and spectrum files for the run of interest.

def main():

<<<<<<< HEAD
    plot_wfs()
    #flip_through_wfs()
    #ADC_difference()
=======
    #plot_wfs()
    #flip_through_wfs()
    #ADC_difference()   
>>>>>>> 06c02dca
    #ADC_difference_cut()
    superpulse()
    #samples_scatter()
    #samples_hist()
    #baseline_hist()

def plot_wfs():

    if(len(sys.argv) != 2):
        print('Usage: wfs.py [run number]')
        sys.exit()

    start = time.time()

    with open("runDB.json") as f:
        runDB = json.load(f)
    tier_dir = os.path.expandvars(runDB["tier_dir"])

    df = pd.read_hdf('{}/t1_run{}.h5'.format(tier_dir,sys.argv[1]), '/ORSIS3302DecoderForEnergy')

    runtime = ds.DataSet(run=int(sys.argv[1]), md='./runDB.json').get_runtime()
    counts_per_second = (len(df))/runtime

    df = df.reset_index(drop=True)
    del df['energy']
    del df['channel']
    del df['energy_first']
    del df['ievt']
    del df['packet_id']
    del df['timestamp']
    del df['ts_hi']
    del df['ts_lo']

    def bl_sub(wf):
        return df.loc[wf,:]-df.iloc[wf,0:850].mean()

    nsamp = 3000

    xvals = np.arange(0,nsamp)

    for i in range(0,11):
        plt.plot(xvals, bl_sub(i), lw=1)
    plt.xlabel('Sample Number', ha='right', x=1.0)
    plt.ylabel('ADC Value', ha='right', y=1.0)
    plt.tight_layout()
    print('total runtime = {} seconds'.format(runtime))
    print('counting rate = {} counts/second'.format(counts_per_second))
    print('python script time = {} seconds'.format(time.time() - start))
    plt.show()


def flip_through_wfs():

    if(len(sys.argv) != 4):
        print('Usage: wfs.py [run number] [lower energy limit (keV)] [upper energy limit (keV)]')
        sys.exit()

    with open("runDB.json") as f:
        runDB = json.load(f)
    tier_dir = os.path.expandvars(runDB["tier_dir"])
    meta_dir = os.path.expandvars(runDB["meta_dir"])

    df = pd.read_hdf('{}/t1_run{}.h5'.format(tier_dir,sys.argv[1]), '/ORSIS3302DecoderForEnergy')
    df['e_cal'] = pd.read_hdf("{}/Spectrum_{}.hdf5".format(meta_dir,sys.argv[1]), key="df")['e_cal']
    df['AoverE'] = (pd.read_hdf("{}/t2_run{}.h5".format(tier_dir,sys.argv[1]))['current_max'])/df['e_cal']

    df = df.reset_index(drop=True)
    del df['energy']
    del df['channel']
    del df['energy_first']
    del df['ievt']
    del df['packet_id']
    del df['timestamp']
    del df['ts_hi']
    del df['ts_lo']

    df = df.loc[(df.AoverE>=0.05)&(df.AoverE<=0.06)]
    df = df.loc[(df.e_cal>int(sys.argv[2]))&(df.e_cal<int(sys.argv[3]))]
    df = df.reset_index(drop=True)
    df_2 = pd.DataFrame(df['e_cal'])
    del df['e_cal']
    del df['AoverE']

    def bl_sub(wf):
        return df.loc[wf,:]-df.iloc[wf,0:500].mean()

    def savgol(wf):
        return signal.savgol_filter(df.loc[wf,:]-df.iloc[wf,0:500].mean(), 47, 2)

    nsamp = 3000

    xvals = np.arange(0,nsamp)

    i = -1
    while True:
        if i != -1:
            inp = input()
            if inp == "q": exit()
            if inp == "p": i -= 2
        i += 1
        print(i)

        plt.cla()
        plt.plot(xvals, bl_sub(i), color="black", lw=2, label="raw wf, run {}, E = {:.03f} keV".format(str(sys.argv[1]), df_2['e_cal'][i]))
        plt.plot(xvals, savgol(i), color="red", lw=1, label="Savitzky-Golay Filter")
        plt.xlabel('Sample Number', ha='right', x=1.0)
        plt.ylabel('ADC Value', ha='right', y=1.0)
        plt.legend(frameon=True, loc='upper left', fontsize='x-small')
        plt.tight_layout()
        plt.show(block=False)
        plt.pause(0.01)


def ADC_difference():

    if(len(sys.argv) != 2):
        print('Usage: wfs.py [run number]')
        sys.exit()

    start = time.time()

    with open("runDB.json") as f:
        runDB = json.load(f)
    tier_dir = os.path.expandvars(runDB["tier_dir"])
    meta_dir = os.path.expandvars(runDB["meta_dir"])

    df = pd.read_hdf('{}/t1_run{}.h5'.format(tier_dir,sys.argv[1]), '/ORSIS3302DecoderForEnergy')
    df_2 = pd.read_hdf("{}/Spectrum_{}.hdf5".format(meta_dir,sys.argv[1]), key="df")

    df_2 = df_2.reset_index(drop=True)
    df = df.reset_index(drop=True)
    del df['energy']
    del df['channel']
    del df['energy_first']
    del df['ievt']
    del df['packet_id']
    del df['timestamp']
    del df['ts_hi']
    del df['ts_lo']
    #df_2['diff'] = [0]*len(df_2)

    #def dADC(wf):
        #return df.iloc[wf,1499:3000].mean()-df.iloc[wf,0:500].mean()

    #for i in range(len(df)):
        #df_2['diff'][i] = dADC(i)

    df_2['diff'] = df.iloc[:,1499:3000].mean(axis=1) - df.iloc[:,0:500].mean(axis=1)
    df_2['ratio'] = df_2['diff']/df_2['e_cal']
    print('python script time = {:.0f} seconds'.format(time.time() - start))

    plt.hist2d(df_2['e_cal'], df_2['diff'], np.arange(-5,100,0.1), norm=LogNorm())
    plt.xlim(0,50)
    plt.ylim(-5,100)
    plt.xlabel('Energy (keV)', ha='right', x=1.0)
    plt.ylabel('dADC', ha='right', y=1.0)
    cbar = plt.colorbar()
    cbar.ax.set_ylabel('Counts')
    plt.tight_layout()
    plt.show()


def ADC_difference_cut():

    if(len(sys.argv) != 2):
        print('Usage: wfs.py [run number]')
        sys.exit()

    start = time.time()

    with open("runDB.json") as f:
        runDB = json.load(f)
    tier_dir = os.path.expandvars(runDB["tier_dir"])
    meta_dir = os.path.expandvars(runDB["meta_dir"])

    df = pd.read_hdf('{}/t1_run{}.h5'.format(tier_dir,sys.argv[1]), '/ORSIS3302DecoderForEnergy')
    df_2 = pd.read_hdf("{}/Spectrum_{}.hdf5".format(meta_dir,sys.argv[1]), key="df")

    df_2 = df_2.reset_index(drop=True)
    df = df.reset_index(drop=True)
    del df['energy']
    del df['channel']
    del df['energy_first']
    del df['ievt']
    del df['packet_id']
    del df['timestamp']
    del df['ts_hi']
    del df['ts_lo']
    #df_2['diff'] = [0]*len(df_2)

    #def dADC(wf):
        #return df.iloc[wf,1499:3000].mean()-df.iloc[wf,0:500].mean()

    #for i in range(len(df)):
        #df_2['diff'][i] = dADC(i)

    df_2['diff'] = df.iloc[:,1499:3000].mean(axis=1) - df.iloc[:,0:500].mean(axis=1)
    df_2['ratio'] = df_2['diff']/df_2['e_cal']

    df_2 = df_2.loc[(df_2['diff']>3)&(df_2.e_cal>5)]
    print('python script time = {:.0f} seconds'.format(time.time() - start))

    plt.hist2d(df_2['e_cal'], df_2['diff'], np.arange(-5,100,0.1), norm=LogNorm())
    plt.xlim(0,50)
    plt.ylim(-5,100)
    plt.xlabel('Energy (keV)', ha='right', x=1.0)
    plt.ylabel('dADC', ha='right', y=1.0)
    cbar = plt.colorbar()
    cbar.ax.set_ylabel('Counts')
    plt.tight_layout()
    plt.show()


def superpulse():

    if(len(sys.argv) != 5):
        print('Usage: wfs.py [run number 1] [run number 2] [lower energy cut (keV)] [upper energy cut (keV)]')
        sys.exit()

    start = time.time()

    def pulse(run_number, lower_energy_cut, upper_energy_cut):

        with open("runDB.json") as f:
            runDB = json.load(f)
        tier_dir = os.path.expandvars(runDB["tier_dir"])
        meta_dir = os.path.expandvars(runDB["meta_dir"])

        df = pd.read_hdf('{}/t1_run{}.h5'.format(tier_dir,int(run_number)), '/ORSIS3302DecoderForEnergy')
        df_2 = pd.read_hdf('{}/Spectrum_{}.hdf5'.format(meta_dir,int(run_number)))

        df['e_cal'] = df_2['e_cal']

        df = df.loc[(df.e_cal>=float(lower_energy_cut))&(df.e_cal<=float(upper_energy_cut))]

        df = df.reset_index(drop=True)
        del df['energy']
        del df['channel']
        del df['energy_first']
        del df['ievt']
        del df['packet_id']
        del df['timestamp']
        del df['ts_hi']
        del df['ts_lo']
        del df['e_cal']

        superpulse = pd.DataFrame(df[0:-1][0:len(df)].mean(), columns=['superpulse'])
        superpulse['superpulse'] = superpulse['superpulse'] - superpulse['superpulse'][0:500].mean()

        return superpulse['superpulse'].values

    a = pulse(sys.argv[2],sys.argv[3],sys.argv[4])
    #b = pulse(sys.argv[1],sys.argv[3],sys.argv[4])

    #b = b*sum(a[2500:2999])/sum(b[2500:2999])


    nsamp = 3000
    xvals = np.arange(0,nsamp)
    plt.plot(xvals, a, lw=1, color='black', label='superpulse -- run {}, {}<E<{} keV'.format(sys.argv[2],sys.argv[3],sys.argv[4]))
    #plt.plot(xvals, b, lw=1, color='purple', label='superpulse -- run {}, {}<E<{} keV'.format(sys.argv[1],sys.argv[3],sys.argv[4]))
    #plt.plot(xvals, signal.savgol_filter(b, 47, 2), lw=1, color='blue', label='savgol filtered superpulse -- run {}, {}<E<{} keV'.format(sys.argv[1],sys.argv[3],sys.argv[4]))
    plt.plot(xvals, signal.savgol_filter(a, 47, 2), lw=1, color='red', label='savgol filtered superpulse -- run {}, {}<E<{} keV'.format(sys.argv[2],sys.argv[3],sys.argv[4]))
    plt.xlabel('Sample Number', ha='right', x=1.0)
    plt.ylabel('ADC Value', ha='right', y=1.0)
    plt.legend(frameon=True, loc='best', fontsize='small')
    plt.tight_layout()
    plt.show()


def samples_scatter():

    if(len(sys.argv) != 2):
        print('Usage: wfs.py [run number]')
        sys.exit()

    with open("runDB.json") as f:
        runDB = json.load(f)
    tier_dir = os.path.expandvars(runDB["tier_dir"])

    df = pd.read_hdf('{}/t1_run{}.h5'.format(tier_dir,sys.argv[1]), '/ORSIS3302DecoderForEnergy')

    runtime = ds.DataSet(run=int(sys.argv[1]), md='./runDB.json').get_runtime()
    counts_per_second = (len(df))/runtime

    df = df.reset_index(drop=True)
    del df['energy']
    del df['channel']
    del df['energy_first']
    del df['ievt']
    del df['packet_id']
    del df['timestamp']
    del df['ts_hi']
    del df['ts_lo']

    xvals = np.arange(0,len(df))

    plt.scatter(xvals, df[df.columns[454]], s=18, color='red', label='sample 454, run {}'.format(sys.argv[1]))
    plt.scatter(xvals, df[df.columns[456]], s=12, color='yellow', label='sample 456, run {}'.format(sys.argv[1]))
    plt.scatter(xvals, df[df.columns[455]], s=0.5, color='black', label='sample 455, run {}'.format(sys.argv[1]))
    plt.xlabel('waveform number', ha='right', x=1.0)
    plt.ylabel('ADV Value', ha='right', y=1.0)
    plt.legend(frameon=True, loc='best', fontsize='x-small')
    plt.tight_layout()
    plt.show()


def samples_hist():

    if(len(sys.argv) != 2):
        print('Usage: wfs.py [run number]')
        sys.exit()

    with open("runDB.json") as f:
        runDB = json.load(f)
    tier_dir = os.path.expandvars(runDB["tier_dir"])

    df = pd.read_hdf('{}/t1_run{}.h5'.format(tier_dir,sys.argv[1]), '/ORSIS3302DecoderForEnergy')

    runtime = ds.DataSet(run=int(sys.argv[1]), md='./runDB.json').get_runtime()
    counts_per_second = (len(df))/runtime

    df = df.reset_index(drop=True)
    del df['energy']
    del df['channel']
    del df['energy_first']
    del df['ievt']
    del df['packet_id']
    del df['timestamp']
    del df['ts_hi']
    del df['ts_lo']

    plt.hist(df[df.columns[455]], np.arange(-8000,-1000,1), histtype='step', color='black', label='sample 455, run {}'.format(sys.argv[1]))
    plt.hist(df[df.columns[456]], np.arange(-8000,-1000,1), histtype='step', color='red', label='sample 456, run {}'.format(sys.argv[1]))
    plt.hist(df[df.columns[454]], np.arange(-8000,-1000,1), histtype='step', color='blue', label='sample 454, run {}'.format(sys.argv[1]))
    plt.ylim(0,plt.ylim()[1])
    plt.xlabel('ADC Value', ha='right', x=1.0)
    plt.ylabel('Counts', ha='right', y=1.0)
    plt.legend(frameon=True, loc='best', fontsize='small')
    plt.tight_layout()
    plt.show()


def baseline_hist():

    if(len(sys.argv) != 2):
        print('Usage: wfs.py [run number]')
        sys.exit()

    with open("runDB.json") as f:
       runDB = json.load(f)
    tier_dir = os.path.expandvars(runDB["tier_dir"])

    df = pd.read_hdf('{}/t1_run{}.h5'.format(tier_dir,sys.argv[1]), '/ORSIS3302DecoderForEnergy')
    df_2 = pd.read_hdf('{}/t2_run{}.h5'.format(tier_dir,sys.argv[1]))

    df_2 = df_2.reset_index(drop=True)
    df = df.reset_index(drop=True)
    del df['energy']
    del df['channel']
    del df['energy_first']
    del df['ievt']
    del df['packet_id']
    del df['timestamp']
    del df['ts_hi']
    del df['ts_lo']

    df[df.columns[0]] = df[df.columns[0]] - df_2['bl_p0']
    baseline_samples = df[df.columns[0]].values

    for i in tqdm(range(1,501)):
        df[df.columns[i]] = df[df.columns[i]] - df_2['bl_p0']
        a = df[df.columns[int(i)]].values
        baseline_samples = np.append(baseline_samples, a)

    plt.hist(signal.savgol_filter(baseline_samples,47,2), np.arange(-50,50,0.25),  histtype='step', color='black', label='filtered baseline samples of waveforms, run {}'.format(sys.argv[1]))
    #plt.ylim(0,plt.ylim()[1])
    plt.xlabel('ADC Value', ha='right', x=1.0)
    plt.ylabel('Counts', ha='right', y=1.0)
    plt.semilogy()
    plt.legend(frameon=True, loc='best', fontsize='small')
    plt.tight_layout()
    plt.show()


if __name__ == '__main__':
        main()<|MERGE_RESOLUTION|>--- conflicted
+++ resolved
@@ -22,15 +22,9 @@
 
 def main():
 
-<<<<<<< HEAD
     plot_wfs()
     #flip_through_wfs()
     #ADC_difference()
-=======
-    #plot_wfs()
-    #flip_through_wfs()
-    #ADC_difference()   
->>>>>>> 06c02dca
     #ADC_difference_cut()
     superpulse()
     #samples_scatter()
