--- conflicted
+++ resolved
@@ -48,14 +48,10 @@
     "24":["249", "Background run at 1400 V, thresh=0x2"],
     "25":["250, 271", "Noise Study take 2"],
     "26":["272", "Background run at 1400 V, thresh=0x2"],
-<<<<<<< HEAD
-    "27":["273", "Background run at 1400 V, thresh=0x3"]
-=======
     "27":["273", "Background run at 1400 V, thresh=0x3"],
     "28":["274", "Background run at 1400 V, thresh=0x3"],
     "29":["275", "Cesium Run See Elog-cesium source run with mj60"],
     "30":["276,277", "Background run at 1400 V, see Elog-data taking campaign - MJ60 "]
->>>>>>> 3f6f875d
   },
 
   "cal":{
@@ -155,11 +151,7 @@
           "center": {"wfin":"wf_notch"},
           "current_pass2" : {"wfin":"wf_ctr", "wfout":"wf_current_ctr", "sigma":5},
           "test_peakdet" : {"wfin":"wf_current_ctr", "delta":0.1, "sigma":5, "ihi":600, "test":1},
-<<<<<<< HEAD
-          "psd" : {"nseg":100,"test":1,"note":"this one is slow, use w/ -m mode only"},
-=======
           "psd" : {"nseg":100,"test":1, "ilo":0, "ihi":500},
->>>>>>> 3f6f875d
           "trim": {"n_pre":100, "n_post":1000},
           "peakdet_test":{"delta":1.5, "sigma":0, "ihi":600},
           "trap_test":{"rise":4, "flat":2, "fall":4, "decay":72}
